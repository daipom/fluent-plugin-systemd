--- conflicted
+++ resolved
@@ -47,8 +47,7 @@
         id: docker_build
         uses: docker/build-push-action@v2
         with:
-<<<<<<< HEAD
-          file: test/docker/Dockerfile.tdagent-centos
+          file: test/docker/Dockerfile.tdagent-almalinux
   ruby32:
     runs-on: ubuntu-latest
     steps:
@@ -63,9 +62,6 @@
         uses: docker/build-push-action@v2
         with:
           file: test/docker/Dockerfile.ruby32
-=======
-          file: test/docker/Dockerfile.tdagent-almalinux
->>>>>>> 49b9d2cf
   rubocop:
     runs-on: ubuntu-latest
     steps:
